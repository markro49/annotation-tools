package annotator.scanner;

import java.util.ArrayList;
import java.util.HashMap;
import java.util.List;
import java.util.Map;

import com.sun.source.tree.NewArrayTree;
import com.sun.source.tree.NewClassTree;
import com.sun.source.tree.Tree;
import com.sun.source.util.TreePath;

import plume.Pair;

/**
 * NewScanner scans the source tree and determines the index of a given new,
 * where the i^th index corresponds to the i^th new, using 0-based indexing.
 */
public class NewScanner extends CommonScanner {
	private static boolean debug = false;

	static Map<Pair<TreePath,Tree>, Integer> cache = new HashMap<Pair<TreePath,Tree>, Integer>();

	/**
	 * Computes the index of the given new tree amongst all new trees
	 * inside its method, using 0-based indexing. The tree has to be
	 * either a NewClassTree or a NewArrayTree.  If the tree is not in
<<<<<<< HEAD
	 * a method, then the index is computed
	 *
	 * @param path
=======
	 * a method, then the index is computed 
	 * 
	 * @param origpath
>>>>>>> 777140ed
	 *            the path ending in the given cast tree
	 * @param tree
	 *            the cast tree to search for
	 * @return the index of the given cast tree
	 */
	public static int indexOfNewTree(TreePath origpath, Tree tree) {
        debug("indexOfNewTree: " + origpath.getLeaf());

		Pair<TreePath,Tree> args = Pair.of(origpath, tree);
		if (cache.containsKey(args)) {
			return cache.get(args);
		}

		TreePath path = findCountingContext(origpath);
		if (path == null) {
			return -1;
		}

		NewScanner lvts = new NewScanner(tree);
		lvts.scan(path, null);
		cache.put(args, lvts.index);

		return lvts.index;
	}

	private int index = -1;
	private boolean done = false;
	private Tree tree;

	private NewScanner(Tree tree) {
		this.index = -1;
		this.done = false;
		this.tree = tree;
	}

	@Override
	public Void visitNewClass(NewClassTree node, Void p) {
		if (!done) {
			index++;
		}
		if (tree == node) {
			done = true;
		}
		return super.visitNewClass(node, p);
	}

	@Override
	public Void visitNewArray(NewArrayTree node, Void p) {
		if (!done) {
			index++;
		}
		if (tree == node) {
			done = true;
		}
		return super.visitNewArray(node, p);
	}

	public static void debug(String s) {
		if (debug) {
			System.out.println(s);
		}
	}

	private static Map<String, List<Integer>> methodNameToNewOffsets =
		new HashMap<String, List<Integer>>();

	public static void addNewToMethod(String methodName, Integer offset) {
		debug("adding new to method: " + methodName + " offset: " + offset);
		List<Integer> offsetList = methodNameToNewOffsets.get(methodName);
		if (offsetList == null) {
			offsetList = new ArrayList<Integer>();
			methodNameToNewOffsets.put(methodName, offsetList);
		}
		offsetList.add(offset);
	}

	public static Integer getMethodNewIndex(String methodName, Integer offset) {
		List<Integer> offsetList = methodNameToNewOffsets.get(methodName);
		if (offsetList == null) {
			throw new RuntimeException("NewScanner.getMethodNewIndex() : "
					+ "did not find offsets for method: " + methodName);
		}

		Integer offsetIndex = offsetList.indexOf(offset);
		if (offsetIndex < 0) {
			throw new RuntimeException("NewScanner.getMethodNewIndex() : "
					+ "in method: " + methodName + " did not find offset: "
					+ offset);
		}

		return offsetIndex;
	}
}<|MERGE_RESOLUTION|>--- conflicted
+++ resolved
@@ -25,15 +25,9 @@
 	 * Computes the index of the given new tree amongst all new trees
 	 * inside its method, using 0-based indexing. The tree has to be
 	 * either a NewClassTree or a NewArrayTree.  If the tree is not in
-<<<<<<< HEAD
-	 * a method, then the index is computed
-	 *
-	 * @param path
-=======
 	 * a method, then the index is computed 
 	 * 
 	 * @param origpath
->>>>>>> 777140ed
 	 *            the path ending in the given cast tree
 	 * @param tree
 	 *            the cast tree to search for

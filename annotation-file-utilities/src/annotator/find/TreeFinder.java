--- conflicted
+++ resolved
@@ -591,17 +591,10 @@
       JCArrayTypeTree jcatt = (JCArrayTypeTree) na.elemtype;
       for (int i=1; i<dim; i++) {
         JCTree elem = jcatt.elemtype;
-<<<<<<< HEAD
         if (elem.hasTag(JCTree.Tag.ANNOTATED_TYPE)) {
           elem = ((JCAnnotatedType) elem).underlyingType;
         }
         if (!elem.hasTag(JCTree.Tag.TYPEARRAY)) {
-=======
-        if (elem.getTag() == JCTree.Tag.ANNOTATED_TYPE) {
-          elem = ((JCAnnotatedType) elem).underlyingType;
-        }
-        if (elem.getTag() != JCTree.Tag.TYPEARRAY) {
->>>>>>> 63a68ba2
           throw new Error();
         }
         jcatt = (JCArrayTypeTree) elem;

<!DOCTYPE html PUBLIC "-//W3C//DTD XHTML 1.0 Transitional//EN"
        "http://www.w3.org/TR/xhtml1/DTD/xhtml1-transitional.dtd">
<html xmlns="http://www.w3.org/1999/xhtml" lang="en" xml:lang="en">
<head>
  <title>Annotation File Utilities</title>
</head>
<body>
<h1>Annotation File Utilities</h1>

<p>Contents:</p>
<!-- start toc.  do not edit; run html-update-toc instead -->
    <ul>
      <li><a href="#motivation">Motivation: External storage of annotations</a></li>
      <li><a href="#annotation-file-utilities-description">Annotation File Utilities</a></li>
      <li><a href="#installation">Installation</a>
        <ul>
          <li><a href="#viewing-source">Building from source</a></li>
        </ul></li>
      <li><a href="#using">Using the Annotation File Utilities</a>
        <ul>
          <li><a href="#using-insert">Insert-annotations</a></li>
          <li><a href="#using-extract">Extract-annotations</a></li>
          <li><a href="#using-insert-source">Insert-annotations-to-source</a></li>
        </ul></li>
      <li><a href="#feedback">Feedback</a>
        <ul>
          <li><a href="#change-log">Change Log</a></li>
          <li><a href="#credits">Credits</a></li>
        </ul></li>
    </ul>
<!-- end toc -->



<hr />
<h2 id="motivation">Motivation: External storage of annotations</h2>

<p>
Java annotations are meta-data about Java program elements, as in
&ldquo;<code><font color="red">@Deprecated</font> class Date
{&nbsp;...&nbsp;}</code>&rdquo; or &ldquo<code>List
    &lt;<font color="red">@NonNull</font> String&gt;</code>&rdquo;.
Ordinarily, Java annotations are
written in the 
source code of a <code>.java</code> Java source file.  When
<code>javac</code> compiles the source code, it inserts the annotations in
the resulting <code>.class</code> file (as
&ldquo;attributes&rdquo;).
</p>

<!-- 
  I've moved text from here to the annotation-file-format document, but feel
  free to improve that document.
-->

<p>
Sometimes, it is convenient to specify
the annotations outside the source code or the <code>.class</code> file.
The document
&ldquo;Annotation
File Specification&rdquo; (<a
    href="http://types.cs.washington.edu/annotation-file-utilities/annotation-file-format.pdf">PDF</a>, <a
    href="http://types.cs.washington.edu/annotation-file-utilities/annotation-file-format.html">HTML</a>)
defines a textual format for annotations,
and it also motivates reasons why such a file format is necessary in
addition to the <code>.java</code> and <code>.class</code> formats.  The
file format supports both standard Java SE 6 annotations and also the
<a href="http://types.cs.washington.edu/jsr308/">type annotations</a> of Java 7.
</p>

<p>
An annotation file
conventionally has the extension <code>.jaif</code> (for Java Annotation Index
File).
</p>


<hr />
<h2 id="annotation-file-utilities-description">Annotation File Utilities</h2>

<p>
With three possible locations for annotations &mdash; source code, class files,
and annotation files &mdash; one needs to be able to easily transfer annotations
between these three file formats.  Programmers will want to extract
annotations from source and class files to an annotation file in order to easily
read annotations, while various tools will only read annotations from
source and class files.  We provide three tools to read and write annotation
files.
</p>

<ul>
  <li> <code>insert-annotations</code> reads annotations from an annotation file
       and inserts them into a class file</li> 
  <li> <code>extract-annotations</code> reads annotations from a class file
       and writes them out to an annotation file</li>
  <li> <code>insert-annotations-to-source</code> reads annotations from an
       annotation file and inserts them into a Java source file</li>
</ul>

<p>
There is no
<code>extract-annotations-from-source</code> tool:  one can
compile the source code and then use
<code>extract-annotations</code> to read the annotations from the class
file.
</p>


<hr />
<h2 id="installation">Installation</h2>

<p>
The following instructions assume either a Linux or Windows system using a command-line environment.  
</p>

<p>
The current distribution is <code>Annotation File Utilities version
2.3.2</code>, released August 14, 2009.
</p>

<ol>
<li>
  Download 
  <a href="http://types.cs.washington.edu/annotation-file-utilities/annotation-tools">annotation-tools.zip</a>.
</li>

<li>
  Unpack the distribution zipfile by running:

  <pre><code>
  unzip annotation-tools.zip
  </code></pre>

  <p>
  This command creates a directory named
  <code>annotation-tools</code>.  See its
  <code>annotation-file-utilities</code> subdirectory, which contains:
  </p>
  <ul>
    <li>These instructions (annotation-file-utilities.html)
    </li>
    <li>A document describing the annotation file format
	(annotation-file-format.{html,pdf})
    </li>
    <li>A <tt>scripts/</tt> directory containing programs for transferring annotations
       among Java, class, and annotation files (<tt>extract-*</tt> and <tt>insert-*</tt>)
    </li>
    <li>A Java library used by the programs (<tt>annotation-file-utilities.jar</tt>)
    </li>
    <li>Source code (in various <code>src/</code> directories)
    </li>
  </ul>
</li>

<li>
Add the annotation-file-utilities directory to your path.

<ul>
<li>
For <b>Unix</b> (including Linux), add the directory to your PATH environment
variable.
<ul>
<li>
  For sh/bash, add to ~/.bashrc or ~/.bash_profile:
<pre><code>export PATH=${PATH}:/path/to/annotation-file-utilities/</code></pre>
</li>
<li>
For csh/tcsh, add to ~/.tcshrc or ~/.cshrc or ~/.login:
<pre><code>setenv PATH=${PATH}:/path/to/annotation-file-utilities/</code></pre>
</li>
</ul>
</li>
<li>
For <b>Windows</b>, add the directory to your 
<code>PATH</code> system
variable by going to

<pre><code> Control Panel -> System -> Advanced -> Environment Variables </code></pre>

From there, find the <code> PATH </code> variable under &ldquo;System variables&rdquo;
and append to it the directory containing all the tools.
</li>
</ul>
</li>
</ol>


<!-- I think this is obvious, so I have commented it out -MDE. -->
<!--
<p>
To update the annotation file utilities, simply download the most recent <code>annotation-tools.zip</code> file from this website and replace the existing <code>annotation-tools.zip</code>, then extract the file just as when you first installed it.  As long as you followed the above instructions, no further work needs to be done.
</p>
-->

<h3 id="viewing-source">Building from source</h3>

<p>
The annotation file utilities are pre-compiled (a jar file is included in
the distribution), so most users do not need to compile it themselves.
</p>

<p>
Source code is provided in the distribution.  To compile it, run
<code>ant jarfile</code> from the <code>annotation-file-utilities</code>
subdirectory.
</p>

<p>
For access to the source code repository, see
<a href="http://code.google.com/p/annotation-tools/source">http://code.google.com/p/annotation-tools/source</a>.
</p>


<hr />
<h2 id="using">Using the Annotation File Utilities</h2>

<p>
To use the tools, simply run them from the command-line with the
appropriate arguments.  The following instructions are for running the
tools on a Linux machine.  The tools work identically on Windows, except
the extension <code>.bat</code> needs to be appended to the tool name (for
example, windows users would execute <code>insert-annotations.bat</code>
instead of <code>insert-annotations</code>).
</p>

<h3 id="using-insert"> Insert-annotations </h3>

<p>
To insert annotations specified by an annotation file into a class file, use the
insert-annotations tool.  Running:
</p>

<pre><code>insert-annotations mypackage.MyClass indexFile.jaif</code></pre>

<p>
will read in all the annotations from the annotation file
<code>indexFile.jaif</code> and insert those annotations pertaining to
<code>mypackage.myClass</code> into the class file for
<code>mypackage.MyClass</code>, outputting the final class file to
<code>mypackage.MyClass.class</code> in the present working directory.
Note that the class file for <code>mypackage.MyClass</code> must be located
on your classpath.  Run:
</p>

<pre><code>insert-annotations --help</code></pre>

<p>
for full usage information.
</p>


<h3 id="using-extract"> Extract-annotations </h3>

<p>
To extract annotations from a class file and write them to an annotation file,
use the extract-annotations tool.  Running:
</p>

<pre><code>extract-annotations mypackage.MyClass</code></pre>

<p>
will locate the class file for <code>mypackage.MyClass</code>, read all
annotations from it, and write the results in annotation file format to
<code>mypackage.MyClass.jaif</code> in the present working directory.  Note
that <code>mypackage.MyClass</code> must be located on your classpath.
Run:
</p>

<pre><code>extract-annotations --help</code></pre>

<p>
for full usage information.
</p>


<h3 id="using-insert-source">Insert-annotations-to-source </h3>

<p>
To insert annotations specified by an annotation file into a Java source file,
use the insert-annotations-to-source tool.  Running:
</p>

<pre><code>insert-annotations-to-source indexFile.jaif mypackage/MyClass.java</code></pre>

<p>
will read all the annotations from <code>indexFile.jaif</code>, insert them
into their appropriate locations in <code>mypackage/MyClass.java</code>,
and write the results to <code>annotated/mypackage/MyClass.java</code>.
For full usage information, run:
</p>

<pre><code>insert-annotations-to-source --help</code></pre>

<p>
If you wish to insert annotations into method bodies, you must have the
associated class <code>mypackage.MyClass.class</code> on your classpath.
You can insert annotations on class/field/method declarations and
signatures without the class on your classpath.
</p>



<hr />
<h2 id="feedback"> Feedback </h2>

<p>
To submit a bug report or request a new feature, use the
<a href="http://code.google.com/p/annotation-tools/issues/list">issue
  tracker</a>.  When reporting a bug, please include exact instructions in
how to reproduce it, and please also attach relevant input files.  This
will let us resolve the issue quickly.
</p>

<p>
You can also reach the developers at 
<a href="mailto:annotation-tools-dev@googlegroups.com">annotation-tools-dev@googlegroups.com</a>.
But please use the
  <a href="http://code.google.com/p/annotation-tools/issues/list">issue
  tracker</a> for bug reports and feature requests.
</p>


<h3 id="change-log"> Change Log </h3>

<ul>
  <li>
  Version 1.0: (Released March 19, 2007) Preliminary release.
  The <code>insert-to-annotations-source</code> tool only
  operates on class, field and method signatures.
  </li>
  <li>
  Version 2.0: (Relased May 1, 2007) Initial public release.
  </li>
  <li>
  Version 2.1: (Released May 4, 2007)
  Modified overall setup of distribution to be easier to understand.
  </li>
  <li>
  Version 2.1.1: (Released May 31, 2007)
  Added support for two new annotation target_types (consult the
  classfile specification (<a
  href="http://types.cs.washington.edu/jsr308/specification/java-annotation-design.pdf">PDF</a>,
  <a href="http://types.cs.washington.edu/jsr308/specification/java-annotation-design.html">HTML</a>).
  </li>
  <li>
  Version 2.1.2: (Released April 28, 2008)
  Minor updates to the &ldquo;Annotation File Specification&rdquo; (<a
    href="http://types.cs.washington.edu/annotation-file-utilities/annotation-file-format.pdf">PDF</a>, <a
    href="http://types.cs.washington.edu/annotation-file-utilities/annotation-file-format.html">HTML</a>).
  </li>
  <li>
  Version 2.2: (Released December 7, 2008)
    <ul>
      <li>Permit Main to process multiple files at a time.</li>
      <li>Don't re-insert annotations that are already present.</li>
      <li>Add a space before annotation if there isn't one there.</li>
      <li>Fix problems with array syntax; now adheres to the current JSR
          308 syntax.</li>
      <li>Improve error handling.</li>
      <li>Code reorganization:  remove subdirectories and classes that
          added complexity without commensurate functionality.</li>
    </ul>
  </li>
  <li>
  Version 2.3: (Released July 29, 2009)
    <ul>
      <li>Support -i --in-place argument.</li>
      <li>Fix incorrect array brackets in tests.</li>
      <li>Fix inserting annotations on receivers.</li>
      <li>Improve documentation.</li>
      <li>Improve error handling.</li>
    </ul>
  </li>
  <li>
  Version 2.3.1: (Released August 12, 2009)
    <ul>
      <li>Fix many bugs.</li>
    </ul>
  </li>
  <li>
  Version 2.3.2: (Released August 14, 2009)
    <ul>
      <li>Relax file format:  receiver may predede parameters (in spec &
          implementation), parameters may omit "#" (in implementation only)</li>
    </ul>
  </li>
</ul>

<h3 id="credits"> Credits </h3>

<p>
Originally developed by Jaime Quinonez for use in collaboration with
<a href="http://groups.csail.mit.edu/pag/jsr308/">JSR 308</a>.
</p>



<hr/>

<p>
<<<<<<< HEAD
Last revised: August 13, 2009
=======
Last revised: August 14, 2009
>>>>>>> 08b8f968
</p>

</body>
</html>

<!--
  This makes Emacs update the "Last revised" paragraph above every time
  you save the file.
-->
<!--
Local Variables:
time-stamp-start: "^Last revised: "
time-stamp-end: "\\.?$"
time-stamp-format: "%:b %:d, %:y"
time-stamp-line-limit: -30
End:
-->

<!--  LocalWords:  utils bashrc tcsh tcshrc cshrc classpath
 --><|MERGE_RESOLUTION|>--- conflicted
+++ resolved
@@ -398,11 +398,7 @@
 <hr/>
 
 <p>
-<<<<<<< HEAD
-Last revised: August 13, 2009
-=======
 Last revised: August 14, 2009
->>>>>>> 08b8f968
 </p>
 
 </body>

<!DOCTYPE html PUBLIC "-//W3C//DTD XHTML 1.0 Transitional//EN"
        "http://www.w3.org/TR/xhtml1/DTD/xhtml1-transitional.dtd">
<html xmlns="http://www.w3.org/1999/xhtml" lang="en" xml:lang="en">
<head>
  <title>Annotation File Utilities Changelog</title>
</head>
<body>
<h1>Annotation File Utilities Changelog</h1>

<p>
This is the changelog for the
<a href="annotation-file-utilities.html">Annotation File Utilities</a>.
</p>

<ul>
  <li>
    Version 3.6.23 (released Dec 1, 2015):
    <ul>
<<<<<<< HEAD
        <li>Minor improvements of documentation and build process.</li>
=======
        <li>Fixes Issue
        <a href="https://github.com/typetools/annotation-tools/issues/106">#106</a>.</li>
>>>>>>> 0d6b752e
    </ul>
  </li>
  <li>
    Version 3.6.22 (released Nov 9, 2015):
    <ul>
        <li>Minor bug fixes and improvements.</li>
    </ul>
  </li>
  <li>
    Version 3.6.21 (released Oct 24, 2015):
    <ul>
        <li>Minor bug fixes and improvements.</li>
    </ul>
  </li>
  <li>
    Version 3.6.20 (released Oct 8, 2015):
    <ul>
        <li>Minor bug fixes and improvements.</li>
    </ul>
  </li>
  <li>
    Version 3.6.19 (released Sep 1, 2015):
    <ul>
        <li>Avoids importing the same annotation name from multiple packages (Issue
        <a href="https://github.com/typetools/annotation-tools/issues/101">#101</a>).</li>
        <li>Fixes some bugs (including Issues
        <a href="https://github.com/typetools/annotation-tools/issues/100">#100</a> and
        <a href="https://github.com/typetools/annotation-tools/issues/102">#102</a>)
        pertaining to <pre>extends</pre> clause generation.</li>
    </ul>
  </li>
  <li>
    Version 3.6.18 (released Aug 4, 2015):
    <ul>
        <li>
	  Moved the Annotation Tools version control repository from Google Code
	  to GitHub, and from the Mercurial version control system to Git.
          If you have cloned the version control repository, then discard your
          old clone and create a new one using this command:
	  <pre>  git clone https://github.com/typetools/annotation-tools.git</pre>
        </li>
        <li>Fixes some errors involving default class and method bound insertion.</li>
    </ul>
  </li>
  <li>
    Version 3.6.17 (released July 1, 2015):
    <ul>
        <li>
          Minor bug fixes and improvements.
        </li>
    </ul>
  </li>
  <li>
    Version 3.6.16 (released June 1, 2015):
    <ul>
        <li>
          Fixes multiple crash-causing bugs in <code>insert-annotations-to-source</code>.
        </li>
    </ul>
  </li>
  <li>
    Version 3.6.15 (released May 1, 2015):
    <ul>
        <li>
          Allows annotations on constituents of an intersection type cast without the use of the AST path format.
        </li>
        <li>
          Fixes assorted bugs in <code>insert-annotations</code>.
        </li>
    </ul>
  </li>
  <li>
    Version 3.6.14 (released April 17, 2015):
    <ul>
        <li>
          Fixes numerous minor bugs in <code>insert-annotations</code> and <code>insert-annotations-to-source</code>.
        </li>
    </ul>
  </li>
  <li>
    Version 3.6.13 (released March 2, 2015):
    <ul>
        <li>
          Extends support for lambda expressions, member references, and type arguments of static method calls and member references to <code>extract-annotations</code> and <code>insert-annotations</code>.
        </li>
        <li>
          Slightly changes JAIF format for the new features.  (See file format documentation for details.)
        </li>
    </ul>
  </li>
  <li>
    Version 3.6.12 (released January 30, 2015):
    <ul>
        <li>
          Adds support for lambda expressions, member references, and type arguments of static method calls and member references to <code>insert-annotations-to-source</code>.
        </li>
    </ul>
  </li>
  <li>
    Version 3.6.11 (released December 19, 2014):
    <ul>
        <li>
          Fixes more insertion logic bugs, including errors in handling generic arrays.
        </li>
    </ul>
  </li>
  <li>
    Version 3.6.10 (released November 26, 2014):
    <ul>
        <li>
          Fixes many bugs, mostly in AST path-based insertion logic.
        </li>
    </ul>
  </li>
  <li>
    Version 3.6.9 (released October 30, 2014):
    <ul>
        <li>
          Minor bug fixes and improvements.
        </li>
    </ul>
  </li>
  <li>
    Version 3.6.8 (released September 24, 2014):
    <ul>
        <li>
          Fixes numerous bugs in AST path-based insertion logic.
        </li>
    </ul>
  </li>
  <li>
    Version 3.6.7 (released August 1, 2014):
    <ul>
        <li>
          Improves Java 9 support.
        </li>
        <li>
          Fills in some previously missing cases for AST path-based insertion specifications.
        </li>
    </ul>
  </li>
  <li>
    Version 3.6.6 (released July 1, 2014):
    <ul>
        <li>
          Fixes bug affecting inner array types of new[] expressions in the AST path-based insertion logic.
        </li>
        <li>
          Fixes JAIF generation bugs involving insert-annotation and insert typecast within methods and fields.
        </li>
    </ul>
  </li>
  <li>
    Version 3.6.5 (released June 2, 2014):
    <ul>
        <li>
          Generates extends bounds when necessary for annotation insertion.
        </li>
        <li>
          Fixes assorted bugs in the AST path-based insertion logic.
        </li>
    </ul>
  </li>
  <li>
    Version 3.6.4 (released May 1, 2014):
    <ul>
        <li>
          Expands AST path support to cover every AST node within a class declaration.
        </li>
        <li>
          Abbreviates enum tags for annotations if <code>--abbreviate</code> is selected.
        </li>
        <li>
          Generates explicit default constructors when necessary for annotation insertion.
        </li>
    </ul>
  </li>
  <li>
    Version 3.6.3 (released Apr 2, 2014):
    <ul>
        <li>
          Eliminates insert-annotation problems with handling Java 8 class files.
        </li>
        <li>
          Corrects annotation placement within a qualified type name.
        </li>
        <li>
          Fills in gaps in AST Path API.  All (Java 7) non-declaration nodes can now be identified by a path from an enclosing declaration.
        </li>
        <li>
          Expands scene-lib API with visitor framework and new class <code>APIIndex</code>, which provides a cache that maps Java abstract syntax tree nodes to AST paths as defined in the annotation file format specification.
        </li>
    </ul>
  </li>
  <li>
    Version 3.6.2 (released Mar 5, 2014):
    <ul>
        <li>
          Expands scene-lib API with visitor framework and new class <code>APIIndex</code>, which provides a cache that maps Java abstract syntax tree nodes to AST paths as defined in the annotation file format specification.
        </li>
    </ul>
  </li>
  <li>
    Version 3.6.1 (released Feb 19, 2014):
    <ul>
        <li>
          Adds missing cases for AST path-based annotation/cast insertion.
        </li>
    </ul>
  </li>
  <li>
    Version 3.5.9 (released Jan 2, 2014):
    <ul>
        <li>
          Fixes assorted minor bugs.
        </li>
    </ul>
  </li>
  <li>
    Version 3.5.8 (released Dec 9, 2013):
    <ul>
        <li>
          Creates output directory in current working directory (by default), rather than relative to input pathname.
        </li>
        <li>
          Recognizes "instanceinit" keyword in JAIF for adding annotations inside instance initializers.
        </li>
        <li>
          Corrects syntax of results of inserting annotations on bare array literals.
        </li>
        <li>
          More fully treats enum, interface, and annotation declarations in accordance with the rules for class declarations.
        </li>
    </ul>
  </li>
  <li>
    Version 3.5.7 (released Nov 15, 2013):
    <ul>
        <li>
          Handles type paths with INNER_TYPE.
        </li>
        <li>
          Disallows annotations on generic array type bounds and on wildcard bounds in "instanceof" expressions, since Java 8 prohibits type bounds in those locations.
        </li>
        <li>
          Vastly improves performance when index file covers numerous source files, by filtering out irrelevant insertions at an earlier stage.
        </li>
        <li>
          Avoids stack overflow during regex matching.
        </li>
    </ul>
  </li>
  <li>
    Version 3.5.6 (released Oct 23, 2013):
    <ul>
        <li>
          Adds "insert-annotation" to JAIF format, allowing the use of AST paths to specify source locations for annotation insertion (which previously was possible only for typecast insertions).
        </li>
        <li>
          For consistency with <code>extract-annotations</code>, <code>insert-annotations-to-source</code> now matches generic method types in the source with JAIF specifications for their least upper bounds.
        </li>
        <li>
          Allows annotations on inner type declarations of parameterized types.
        </li>
        <li>
          Avoids spurious code location matches on anonymous inner subclasses of an outer class.
        </li>
        <li>
          Works around Java regex bug that on some input causes an infinite loop in the Matcher.
        </li>
        <li>
          Fixes many other bugs, most involving receiver insertions.
        </li>
        <li>
          No longer aborts on (non-fatal) warnings found during the <code>javac</code> type-checking phase of <code>insert-annotations-to-source</code>.
        </li>
    </ul>
  </li>
  <li>
    Version 3.5.5 (released Aug 28, 2013):
    <ul>
        <li>
          Allows annotation insertion at constructor "return type" as per the specification.
        </li>
        <li>
          Fixes assorted bugs dealing with type qualification, inner classes, and receiver insertion.
        </li>
    </ul>
  </li>
  <li>
    Version 3.5.4 (released Aug 1, 2013):
    <ul>
        <li>
          Allow the use of command-line argument files.  Argument file rules are identical to those of javac.
        </li>
        <li>
          The Annotation File Utilities now appropriately handles vararg parameters.
        </li>
        <li>
          Minor documentation improvements.
        </li>
    </ul>
  </li>
  <li>
    Version 3.5.3 (released May 1, 2013):
    <ul>
      <li>
        Don't depend on bootstrap javac files.
      </li>
      <li>
        Other minor improvements.
      </li>
    </ul>
  </li>
  <li>
    Version 3.5.2 (released April 4, 2013):
    <ul>
      <li>
        Allow annotations on compound types of a cast insertion.
      </li>
      <li>
        Added <code>--print_error_stack</code> command-line option to
        <code>insert-annotations-to-source</code> tool to print a stack trace on
        an error.
      </li>
      <li>
        Various bug fixes.
      </li>
      <li>
        Improvements to the Annotation File Format manual.
        <ul>
          <li>
            Clarified "Grammar" section by reordering and adding more details.
          </li>
          <li>
            Added "Design and Implementation Details" section.
          </li>
        </ul>
      </li>
    </ul>
  </li>
  <li>
    Version 3.5.1 (released March 1, 2013):
    <ul>
      <li>
        Small improvements to error messages when parsing JAIF files and for
        illegal source code insertions.
      </li>
      <li>
        Installation instruction and manual improvements.
      </li>
      <li>
        Better handling of source code insertions in anonymous and local
        classes.
        <ul>
          <li>
            Allow source code insertions in a local class (a class defined
            within a method).
          </li>
          <li>
            Bug fixes for anonymous and local class indexes.
          </li>
          <li>
            Don't traverse into nested classes when calculating a source code
            index.
          </li>
        </ul>
      </li>
      <li>
        Improved support for source code method declaration receiver parameter
        insertions.
        <ul>
          <li>
            Use the full type name (Outer.Inner1.Inner2) for receiver insertions
            in inner classes.
          </li>
          <li>
            Allow annotation insertions on compound types of method declaration
            receiver parameters.
          </li>
        </ul>
      </li>
      <li>
        Insert source code annotations in the semantically correct place for
        qualified types.
      </li>
      <li>
        For bytecode annotation extraction and insertion read and put "local"
        type annotations in the Code attribute, not the Method attribute.
      </li>
    </ul>
  </li>

  <li>
    Version 3.5 (released February 1, 2013):
    <ul>
      <li>
        Updated to JSR308 bytecode representation and receiver parameter syntax.
      </li>
      <li>
        Support source code insertion of annotated casts.
      </li>
      <li>
        Support adding annotations to bytecode for type casts with intersection
        types.
      </li>
    </ul>
  </li>

  <li>
    Version 3.4 (released September 11, 2012):
    <ul>
      <li>
	Adapted to underlying changes in JSR 308.
      </li>
      <li>
	Support .class literals as annotation attributes.
      </li>
    </ul>
  </li>

  <li>
    Version 3.3 (released September 20, 2011):
    <ul>
      <li>
	Improved support for annotations on array creation expressions.
      </li>
      <li>
	Small tweaks to the code and documentation.
      </li>
    </ul>
  </li>

  <li>
  Version 3.2 (released June 18, 2011):
    <ul>
      <li>
	Support source code indexes, in contrast to the bytecode
	centric indexes supported so far, which makes it easier for
	source code centric tools to emit AFU files.
	See Section "Support for source code indexes" in the
	<a href="annotation-file-format.html">manual</a>.
      </li>
      <li>
	Support annotating the bounds of class and method type
	parameters and of wildcards, in particular also support
	implicit bounds and make them explicit.
	Also support adding declaration annotations on type parameters.
      </li>
      <li>
	Better support for anonymous inner classes.
      </li>
      <li>
	Improve handling of already existing annotations, in
	particular for generic types.
      </li>
      <li>
	Consistently do matching on methods using the erased signature.
      </li>
      <li>
	Specify annotations on extends and implements clauses.
      </li>
      <li>
	Handle interfaces, enums, etc. like classes.
      </li>
      <li>
	Numerous small bug fixes and improvements.
      </li>
    </ul>
  </li>

  <li>
  Version 3.1 (released September 18, 2010):
    <ul>
      <li>
        Don't duplicate annotations that are in the source already.
      </li>
      <li>
        Add <tt>--omit-annotation</tt> option to omit a given annotation
        (example: <tt>@ThisMutable</tt>, which is the default and need not be
        inserted in source files).
      </li>
      <li>
        Bug fixes related to inner classes, array levels, multiple methods
        with same signature but different return type (impossible in Java
        code, but can occur in class files), parameter indices.
      </li>
      <li>
        Switch from utilMDE library to
        <a href="https://github.com/mernst/plume-lib">plume-lib</a>.
      </li>
    </ul>
  </li>

  <li>
  Version 3.0 (released December 21, 2009):
    <ul>
      <li>
      Handle meta-annotations.
      Previously, the Annotation File Utilities didn't handle meta-annotations
      (annotations that are written on an annotation type declaration); in fact,
      AFU simply fabricated retention information.  Now, meta-annotations are
      handled uniformly with other annotations.
      </li>

      <li>
      Distinguish type annotations from declaration annotations.
      Previously, AFU assumed that all annotations were type annotations.  Now,
      this information is looked up from the meta-annotations and is
      distinguished in the file format (see below).
      </li>

      <li>
      Read annotations from classfiles.
      Previously, AFU created partial information for annotations in an ad hoc
      way, and classfile reading did not work.  (The focus was on inserting
      annotations in class files, not reading annotations from class files.)
      Now, classfile reading is operational, and it is often not necessary to
      declare annotations in an annotation file.  However, if the annotation is
      declared in the annotation file, it should be consistent with its
      declaration in the class file.
      </li>

      <li>Changes to annotation file format.

	<ul>
	  <li>Indicating meta-annotations

	    <pre>  annotation visible @Nullable:</pre>

	      becomes

	    <pre>  annotation @Nullable: @Retention(value=RUNTIME)</pre>

	      and if it's a type annotation, it should be 

	    <pre>  annotation @Nullable: @Retention(value=RUNTIME) @java.lang.annotation.Target(value={TYPE_USE})</pre>
	  </li>
	  <li>Locations for type and declaration annotations.

	If p2.B is a declaration annotation on a method, it is written as before:

	    <pre>  method foo(Ljava/util/Set;)V: @p2.B</pre>

	If p2.B is a type annotation on a method return type, it is written in a
	new location:

	    <pre>  method foo(Ljava/util/Set;)V:
    return: @p2.B</pre>

	Fields and method parameters are treated similarly, but with
	<tt>type</tt> marker instead of <tt>return</tt>.  So if p2.A is a
	declaration annotation targeting the field, while p2.B is a type
	annotation on the field, the field would be declared as:
    
    <pre> field s: @p2.A
   type: @p2.B</pre>

	Furthermore, <tt>inner-type:</tt> is permitted only after a keyword
	that introduces a type, such as <tt>type</tt>, <tt>return</tt>, and
	<tt>receiver</tt>, to prevent confusion (though the file format
	becomes slightly more verbose).

	  </li>
	  <li>Permit qualified names in several places that only identifiers were
	permitted before.  This enables use of names that contain periods, such
	as inner classes, and also fully-qualified names.

	  </li>
	  <li>Permit two shorthands in annotation uses, as in Java.  If there is a
	single field named "value", then its name may be omitted: @A(1) instead
	of @A(value=1).  If an array has only one element, the braces may be
	omitted:  @B(value=1) instead of @B(value={1}).  Both
	shorthands may be combined:  @B(1) instead of @B(value={1}).
	  </li>
        </ul>
      </li>
    </ul>
  </li>

  <li>
  Version 2.3.3 (released August 18, 2009):
    <ul>
      <li>Fix a few bugs.</li>
    </ul>
  </li>

  <li>
  Version 2.3.2 (released August 14, 2009):
    <ul>
      <li>Relax file format:  receiver may precede parameters (in spec &amp;
          implementation), parameters may omit "#" (in implementation only)</li>
    </ul>
  </li>

  <li>
  Version 2.3.1 (released August 12, 2009):
    <ul>
      <li>Fix many bugs.</li>
    </ul>
  </li>

  <li>
  Version 2.3 (released July 29, 2009):
    <ul>
      <li>Support <tt>-i --in-place</tt> argument.</li>
      <li>Fix incorrect array brackets in tests.</li>
      <li>Fix inserting annotations on receivers.</li>
      <li>Improve documentation.</li>
      <li>Improve error handling.</li>
    </ul>
  </li>

  <li>
  Version 2.2 (released December 7, 2008):
    <ul>
      <li>Permit Main to process multiple files at a time.</li>
      <li>Don't re-insert annotations that are already present.</li>
      <li>Add a space before annotation if there isn't one there.</li>
      <li>Fix problems with array syntax; now adheres to the current JSR
          308 syntax.</li>
      <li>Improve error handling.</li>
      <li>Code reorganization:  remove subdirectories and classes that
          added complexity without commensurate functionality.</li>
    </ul>
  </li>

  <li>
  Version 2.1.2 (released April 28, 2008):
  Minor updates to the &ldquo;Annotation File Format Specification&rdquo; (<a
    href="http://types.cs.washington.edu/annotation-file-utilities/annotation-file-format.pdf">PDF</a>, <a
    href="http://types.cs.washington.edu/annotation-file-utilities/annotation-file-format.html">HTML</a>).
  </li>

  <li>
  Version 2.1.1 (released May 31, 2007):
  Added support for two new annotation target_types; consult the
  classfile specification (<a
  href="http://types.cs.washington.edu/jsr308/specification/java-annotation-design.pdf">PDF</a>,
  <a href="http://types.cs.washington.edu/jsr308/specification/java-annotation-design.html">HTML</a>).
  </li>

  <li>
  Version 2.1 (released May 4, 2007):
  Modified overall setup of distribution to be easier to understand.
  </li>

  <li>
  Version 2.0 (released May 1, 2007):
  Initial public release.
  </li>

  <li>
  Version 1.0 (released March 19, 2007):
  Preliminary release.
  The <code>insert-to-annotations-source</code> tool only
  operates on class, field and method signatures.
  </li>

</ul>

<p>
The original developer (through version 2.1.2) was Jaime Quinonez.
</p>


</body>
</html>


<!--  LocalWords:  utils bashrc tcsh tcshrc cshrc classpath AFU Ljava
 --><|MERGE_RESOLUTION|>--- conflicted
+++ resolved
@@ -16,12 +16,9 @@
   <li>
     Version 3.6.23 (released Dec 1, 2015):
     <ul>
-<<<<<<< HEAD
-        <li>Minor improvements of documentation and build process.</li>
-=======
         <li>Fixes Issue
         <a href="https://github.com/typetools/annotation-tools/issues/106">#106</a>.</li>
->>>>>>> 0d6b752e
+        <li>Makes minor improvements to documentation and build process.</li>
     </ul>
   </li>
   <li>

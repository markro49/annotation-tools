<!DOCTYPE html>
<html>
<head>
  <title>Annotation File Utilities Changelog</title>
</head>
<body>
<h1>Annotation File Utilities Changelog</h1>

<p>
This is the changelog for the
<a href="./">Annotation File Utilities</a>.
</p>

<ul>
    <li>
    Version 3.6.48 (released December 1, 2017):
    <ul>
<<<<<<< HEAD
        <li>Moved scene-lib classes into package <code>scenelib</code> (fixes issue
        <a href="https://github.com/typetools/annotation-tools/issues/121">#121</a>).</li>
=======
        <li>Fixes issues
        <a href="https://github.com/typetools/annotation-tools/issues/144">#144</a>
        and
        <a href="https://github.com/typetools/annotation-tools/issues/145">#145</a>.</li>
>>>>>>> 3c28b3a8
    </ul>
  </li>
    <li>
    Version 3.6.47 (released November 2, 2017):
    <ul>
        <li>Minor bug fixes and improvements.</li>
    </ul>
  </li>
  <li>
    Version 3.6.46 (released September 29, 2017):
    <ul>
        <li>Fixes issue
        <a href="https://github.com/typetools/annotation-tools/issues/124">#124</a>.</li>
    </ul>
  </li>
  <li>
  <li>
    Version 3.6.45 (released September 5, 2017):
    <ul>
        <li>Minor bug fixes and improvements.</li>
    </ul>
  </li>
  <li>
    Version 3.6.44 (released August 3, 2017):
    <ul>
        <li>Minor bug fixes and improvements.</li>
    </ul>
  </li>
  <li>
    Version 3.6.43 (released July 3, 2017):
    <ul>
        <li>Minor bug fixes and improvements.</li>
    </ul>
  </li>
  <li>
    Version 3.6.42 (released June 1, 2017):
    <ul>
        <li>Minor bug fixes and improvements.</li>
    </ul>
  </li>
  <li>
    Version 3.6.41 (released May 1, 2017):
    <ul>
        <li>Minor bug fixes and improvements.</li>
    </ul>
  </li>
  <li>
    Version 3.6.40 (released April 3, 2017):
    <ul>
        <li>Minor bug fixes and improvements.</li>
    </ul>
  </li>
  <li>
    Version 3.6.39 (released March 1, 2017):
    <ul>
        <li>Minor bug fixes and improvements.</li>
    </ul>
  </li>
  <li>
    Version 3.6.38 (released Jan 20, 2017):
    <ul>
        <li> The Annotation File Utilities webpage has moved to
	<a href="https://checkerframework.org/annotation-file-utilities/">https://checkerframework.org/annotation-file-utilities/</a>.
             Old URLs should redirect to the new one, but please update your links
             and let us know if any old links are broken rather than redirecting.</li>
    </ul>
  </li>
    <li>
    Version 3.6.37 (released Jan 3, 2017):
    <ul>
        <li>Minor bug fixes and improvements.</li>
    </ul>
  </li>
    <li>
    Version 3.6.36 (released Dec 1, 2016):
    <ul>
        <li>Minor bug fixes and improvements.</li>
    </ul>
  </li>
    <li>
    Version 3.6.35 (released Nov 2, 2016):
    <ul>
        <li>Minor bug fixes and improvements.</li>
    </ul>
  </li>
    <li>
    Version 3.6.34 (released Oct 3, 2016):
    <ul>
        <li>Minor bug fixes and improvements.</li>
    </ul>
  </li>
    <li>
    Version 3.6.33 (released Sep 16, 2016):
    <ul>
        <li>Minor bug fixes and improvements.</li>
    </ul>
  </li>
    <li>
    Version 3.6.32 (released Sep 1, 2016):
    <ul>
        <li>Minor bug fixes and improvements.</li>
    </ul>
  </li>
  <li>
    Version 3.6.31 (released August 1, 2016):
    <ul>
        <li>Minor bug fixes and improvements.</li>
    </ul>
  </li>
  <li>
    Version 3.6.30 (released July 1, 2016):
    <ul>
        <li>Minor bug fixes and improvements.</li>
    </ul>
  </li>
  <li>
    Version 3.6.29 (released Jun 1, 2016):
    <ul>
      <li>
        extract-annotations no longer puts package annotations on non-existent class,
        fixing issue <a href="https://github.com/typetools/annotation-tools/issues/117">#117</a>.
      </li>
      <li>
        Closes issue <a href="https://github.com/typetools/annotation-tools/issues/120">#120</a>.
      </li>
    </ul>
    Version 3.6.28 (released May 1, 2016):
    <ul>
      <li>
	<code>AScene</code> now has a copy constructor and implements
	<code>Cloneable</code>.
      </li>
    </ul>
  </li>
  <li>
    Version 3.6.27 (released Apr 1, 2016):
    <ul>
      <li>
	The annotation file format permits use of a class name, in addition to
	<code>&lt;init&gt;</code>, to specify a constructor.
      </li>
      <li>
	Closes issues
	<a href="https://github.com/typetools/annotation-tools/issues/70">#70</a>
	and
	<a href="https://github.com/typetools/annotation-tools/issues/88">#88</a>.
      </li>
    </ul>
  </li>
  <li>
    Version 3.6.26 (released Mar 1, 2016):
    <ul>
        <li>Avoids reinserting an annotation that already exists in comments, fixing Issue
          <a href="https://github.com/typetools/annotation-tools/issues/114">#114</a>.</li>
    </ul>
  </li>
  <li>
    Version 3.6.25 (released Feb 1, 2016):
    <ul>
        <li>Uses system javac to compile the executable program, thus enabling Java 7 execution.</li>
        <li>Clears set of required imports after processing each source file, fixing Issue
          <a href="https://github.com/typetools/annotation-tools/issues/111">#111</a>.</li>
        <li>Escapes String fields of annotations, fixing Issue
          <a href="https://github.com/typetools/annotation-tools/issues/112">#112</a>.</li>
    </ul>
  </li>
  <li>
    Version 3.6.24 (released Jan 4, 2016):
    <ul>
        <li>Fixes Issue
          <a href="https://github.com/typetools/annotation-tools/issues/108">#108</a>
          by adding a <code>LICENSE.txt</code> file.</li>
        <li>Fixes offset calculation for wide JVM instructions.</li>
        <li>Makes minor improvements to build process.</li>
    </ul>
  </li>
  <li>
    Version 3.6.23 (released Dec 1, 2015):
    <ul>
        <li>Fixes Issue
        <a href="https://github.com/typetools/annotation-tools/issues/106">#106</a>.</li>
        <li>Makes minor improvements to documentation and build process.</li>
    </ul>
  </li>
  <li>
    Version 3.6.22 (released Nov 9, 2015):
    <ul>
        <li>Minor bug fixes and improvements.</li>
    </ul>
  </li>
  <li>
    Version 3.6.21 (released Oct 24, 2015):
    <ul>
        <li>Minor bug fixes and improvements.</li>
    </ul>
  </li>
  <li>
    Version 3.6.20 (released Oct 8, 2015):
    <ul>
        <li>Minor bug fixes and improvements.</li>
    </ul>
  </li>
  <li>
    Version 3.6.19 (released Sep 1, 2015):
    <ul>
        <li>Avoids importing the same annotation name from multiple packages (Issue
        <a href="https://github.com/typetools/annotation-tools/issues/101">#101</a>).</li>
        <li>Fixes some bugs (including Issues
        <a href="https://github.com/typetools/annotation-tools/issues/100">#100</a> and
        <a href="https://github.com/typetools/annotation-tools/issues/102">#102</a>)
        pertaining to <code>extends</code> clause generation.</li>
    </ul>
  </li>
  <li>
    Version 3.6.18 (released Aug 4, 2015):
    <ul>
        <li>
	  Moved the Annotation Tools version control repository from Google Code
	  to GitHub, and from the Mercurial version control system to Git.
          If you have cloned the version control repository, then discard your
          old clone and create a new one using this command:
	  <pre>  git clone https://github.com/typetools/annotation-tools.git</pre>
        </li>
        <li>Fixes some errors involving default class and method bound insertion.</li>
    </ul>
  </li>
  <li>
    Version 3.6.17 (released July 1, 2015):
    <ul>
        <li>
          Minor bug fixes and improvements.
        </li>
    </ul>
  </li>
  <li>
    Version 3.6.16 (released June 1, 2015):
    <ul>
        <li>
          Fixes multiple crash-causing bugs in <code>insert-annotations-to-source</code>.
        </li>
    </ul>
  </li>
  <li>
    Version 3.6.15 (released May 1, 2015):
    <ul>
        <li>
          Allows annotations on constituents of an intersection type cast without the use of the AST path format.
        </li>
        <li>
          Fixes assorted bugs in <code>insert-annotations</code>.
        </li>
    </ul>
  </li>
  <li>
    Version 3.6.14 (released April 17, 2015):
    <ul>
        <li>
          Fixes numerous minor bugs in <code>insert-annotations</code> and <code>insert-annotations-to-source</code>.
        </li>
    </ul>
  </li>
  <li>
    Version 3.6.13 (released March 2, 2015):
    <ul>
        <li>
          Extends support for lambda expressions, member references, and type arguments of static method calls and member references to <code>extract-annotations</code> and <code>insert-annotations</code>.
        </li>
        <li>
          Slightly changes JAIF format for the new features.  (See file format documentation for details.)
        </li>
    </ul>
  </li>
  <li>
    Version 3.6.12 (released January 30, 2015):
    <ul>
        <li>
          Adds support for lambda expressions, member references, and type arguments of static method calls and member references to <code>insert-annotations-to-source</code>.
        </li>
    </ul>
  </li>
  <li>
    Version 3.6.11 (released December 19, 2014):
    <ul>
        <li>
          Fixes more insertion logic bugs, including errors in handling generic arrays.
        </li>
    </ul>
  </li>
  <li>
    Version 3.6.10 (released November 26, 2014):
    <ul>
        <li>
          Fixes many bugs, mostly in AST path-based insertion logic.
        </li>
    </ul>
  </li>
  <li>
    Version 3.6.9 (released October 30, 2014):
    <ul>
        <li>
          Minor bug fixes and improvements.
        </li>
    </ul>
  </li>
  <li>
    Version 3.6.8 (released September 24, 2014):
    <ul>
        <li>
          Fixes numerous bugs in AST path-based insertion logic.
        </li>
    </ul>
  </li>
  <li>
    Version 3.6.7 (released August 1, 2014):
    <ul>
        <li>
          Improves Java 9 support.
        </li>
        <li>
          Fills in some previously missing cases for AST path-based insertion specifications.
        </li>
    </ul>
  </li>
  <li>
    Version 3.6.6 (released July 1, 2014):
    <ul>
        <li>
          Fixes bug affecting inner array types of new[] expressions in the AST path-based insertion logic.
        </li>
        <li>
          Fixes JAIF generation bugs involving insert-annotation and insert typecast within methods and fields.
        </li>
    </ul>
  </li>
  <li>
    Version 3.6.5 (released June 2, 2014):
    <ul>
        <li>
          Generates extends bounds when necessary for annotation insertion.
        </li>
        <li>
          Fixes assorted bugs in the AST path-based insertion logic.
        </li>
    </ul>
  </li>
  <li>
    Version 3.6.4 (released May 1, 2014):
    <ul>
        <li>
          Expands AST path support to cover every AST node within a class declaration.
        </li>
        <li>
          Abbreviates enum tags for annotations if <code>--abbreviate</code> is selected.
        </li>
        <li>
          Generates explicit default constructors when necessary for annotation insertion.
        </li>
    </ul>
  </li>
  <li>
    Version 3.6.3 (released Apr 2, 2014):
    <ul>
        <li>
          Eliminates insert-annotation problems with handling Java 8 class files.
        </li>
        <li>
          Corrects annotation placement within a qualified type name.
        </li>
        <li>
          Fills in gaps in AST Path API.  All (Java 7) non-declaration nodes can now be identified by a path from an enclosing declaration.
        </li>
        <li>
          Expands scene-lib API with visitor framework and new class <code>APIIndex</code>, which provides a cache that maps Java abstract syntax tree nodes to AST paths as defined in the annotation file format specification.
        </li>
    </ul>
  </li>
  <li>
    Version 3.6.2 (released Mar 5, 2014):
    <ul>
        <li>
          Expands scene-lib API with visitor framework and new class <code>APIIndex</code>, which provides a cache that maps Java abstract syntax tree nodes to AST paths as defined in the annotation file format specification.
        </li>
    </ul>
  </li>
  <li>
    Version 3.6.1 (released Feb 19, 2014):
    <ul>
        <li>
          Adds missing cases for AST path-based annotation/cast insertion.
        </li>
    </ul>
  </li>
  <li>
    Version 3.5.9 (released Jan 2, 2014):
    <ul>
        <li>
          Fixes assorted minor bugs.
        </li>
    </ul>
  </li>
  <li>
    Version 3.5.8 (released Dec 9, 2013):
    <ul>
        <li>
          Creates output directory in current working directory (by default), rather than relative to input pathname.
        </li>
        <li>
          Recognizes "instanceinit" keyword in JAIF for adding annotations inside instance initializers.
        </li>
        <li>
          Corrects syntax of results of inserting annotations on bare array literals.
        </li>
        <li>
          More fully treats enum, interface, and annotation declarations in accordance with the rules for class declarations.
        </li>
    </ul>
  </li>
  <li>
    Version 3.5.7 (released Nov 15, 2013):
    <ul>
        <li>
          Handles type paths with INNER_TYPE.
        </li>
        <li>
          Disallows annotations on generic array type bounds and on wildcard bounds in "instanceof" expressions, since Java 8 prohibits type bounds in those locations.
        </li>
        <li>
          Vastly improves performance when index file covers numerous source files, by filtering out irrelevant insertions at an earlier stage.
        </li>
        <li>
          Avoids stack overflow during regex matching.
        </li>
    </ul>
  </li>
  <li>
    Version 3.5.6 (released Oct 23, 2013):
    <ul>
        <li>
          Adds "insert-annotation" to JAIF format, allowing the use of AST paths to specify source locations for annotation insertion (which previously was possible only for typecast insertions).
        </li>
        <li>
          For consistency with <code>extract-annotations</code>, <code>insert-annotations-to-source</code> now matches generic method types in the source with JAIF specifications for their least upper bounds.
        </li>
        <li>
          Allows annotations on inner type declarations of parameterized types.
        </li>
        <li>
          Avoids spurious code location matches on anonymous inner subclasses of an outer class.
        </li>
        <li>
          Works around Java regex bug that on some input causes an infinite loop in the Matcher.
        </li>
        <li>
          Fixes many other bugs, most involving receiver insertions.
        </li>
        <li>
          No longer aborts on (non-fatal) warnings found during the <code>javac</code> type-checking phase of <code>insert-annotations-to-source</code>.
        </li>
    </ul>
  </li>
  <li>
    Version 3.5.5 (released Aug 28, 2013):
    <ul>
        <li>
          Allows annotation insertion at constructor "return type" as per the specification.
        </li>
        <li>
          Fixes assorted bugs dealing with type qualification, inner classes, and receiver insertion.
        </li>
    </ul>
  </li>
  <li>
    Version 3.5.4 (released Aug 1, 2013):
    <ul>
        <li>
          Allow the use of command-line argument files.  Argument file rules are identical to those of javac.
        </li>
        <li>
          The Annotation File Utilities now appropriately handles vararg parameters.
        </li>
        <li>
          Minor documentation improvements.
        </li>
    </ul>
  </li>
  <li>
    Version 3.5.3 (released May 1, 2013):
    <ul>
      <li>
        Don't depend on bootstrap javac files.
      </li>
      <li>
        Other minor improvements.
      </li>
    </ul>
  </li>
  <li>
    Version 3.5.2 (released April 4, 2013):
    <ul>
      <li>
        Allow annotations on compound types of a cast insertion.
      </li>
      <li>
        Added <code>--print_error_stack</code> command-line option to
        <code>insert-annotations-to-source</code> tool to print a stack trace on
        an error.
      </li>
      <li>
        Various bug fixes.
      </li>
      <li>
        Improvements to the Annotation File Format manual.
        <ul>
          <li>
            Clarified "Grammar" section by reordering and adding more details.
          </li>
          <li>
            Added "Design and Implementation Details" section.
          </li>
        </ul>
      </li>
    </ul>
  </li>
  <li>
    Version 3.5.1 (released March 1, 2013):
    <ul>
      <li>
        Small improvements to error messages when parsing JAIF files and for
        illegal source code insertions.
      </li>
      <li>
        Installation instruction and manual improvements.
      </li>
      <li>
        Better handling of source code insertions in anonymous and local
        classes.
        <ul>
          <li>
            Allow source code insertions in a local class (a class defined
            within a method).
          </li>
          <li>
            Bug fixes for anonymous and local class indexes.
          </li>
          <li>
            Don't traverse into nested classes when calculating a source code
            index.
          </li>
        </ul>
      </li>
      <li>
        Improved support for source code method declaration receiver parameter
        insertions.
        <ul>
          <li>
            Use the full type name (Outer.Inner1.Inner2) for receiver insertions
            in inner classes.
          </li>
          <li>
            Allow annotation insertions on compound types of method declaration
            receiver parameters.
          </li>
        </ul>
      </li>
      <li>
        Insert source code annotations in the semantically correct place for
        qualified types.
      </li>
      <li>
        For bytecode annotation extraction and insertion read and put "local"
        type annotations in the Code attribute, not the Method attribute.
      </li>
    </ul>
  </li>

  <li>
    Version 3.5 (released February 1, 2013):
    <ul>
      <li>
        Updated to JSR308 bytecode representation and receiver parameter syntax.
      </li>
      <li>
        Support source code insertion of annotated casts.
      </li>
      <li>
        Support adding annotations to bytecode for type casts with intersection
        types.
      </li>
    </ul>
  </li>

  <li>
    Version 3.4 (released September 11, 2012):
    <ul>
      <li>
	Adapted to underlying changes in JSR 308.
      </li>
      <li>
	Support .class literals as annotation attributes.
      </li>
    </ul>
  </li>

  <li>
    Version 3.3 (released September 20, 2011):
    <ul>
      <li>
	Improved support for annotations on array creation expressions.
      </li>
      <li>
	Small tweaks to the code and documentation.
      </li>
    </ul>
  </li>

  <li>
  Version 3.2 (released June 18, 2011):
    <ul>
      <li>
	Support source code indexes, in contrast to the bytecode
	centric indexes supported so far, which makes it easier for
	source code centric tools to emit AFU files.
	See Section "Support for source code indexes" in the
	<a href="annotation-file-format.html">manual</a>.
      </li>
      <li>
	Support annotating the bounds of class and method type
	parameters and of wildcards, in particular also support
	implicit bounds and make them explicit.
	Also support adding declaration annotations on type parameters.
      </li>
      <li>
	Better support for anonymous inner classes.
      </li>
      <li>
	Improve handling of already existing annotations, in
	particular for generic types.
      </li>
      <li>
	Consistently do matching on methods using the erased signature.
      </li>
      <li>
	Specify annotations on extends and implements clauses.
      </li>
      <li>
	Handle interfaces, enums, etc. like classes.
      </li>
      <li>
	Numerous small bug fixes and improvements.
      </li>
    </ul>
  </li>

  <li>
  Version 3.1 (released September 18, 2010):
    <ul>
      <li>
        Don't duplicate annotations that are in the source already.
      </li>
      <li>
        Add <code>--omit-annotation</code> option to omit a given annotation
        (example: <code>@ThisMutable</code>, which is the default and need not be
        inserted in source files).
      </li>
      <li>
        Bug fixes related to inner classes, array levels, multiple methods
        with same signature but different return type (impossible in Java
        code, but can occur in class files), parameter indices.
      </li>
      <li>
        Switch from utilMDE library to
        <a href="https://github.com/mernst/plume-lib">plume-lib</a>.
      </li>
    </ul>
  </li>

  <li>
  Version 3.0 (released December 21, 2009):
    <ul>
      <li>
      Handle meta-annotations.
      Previously, the Annotation File Utilities didn't handle meta-annotations
      (annotations that are written on an annotation type declaration); in fact,
      AFU simply fabricated retention information.  Now, meta-annotations are
      handled uniformly with other annotations.
      </li>

      <li>
      Distinguish type annotations from declaration annotations.
      Previously, AFU assumed that all annotations were type annotations.  Now,
      this information is looked up from the meta-annotations and is
      distinguished in the file format (see below).
      </li>

      <li>
      Read annotations from classfiles.
      Previously, AFU created partial information for annotations in an ad hoc
      way, and classfile reading did not work.  (The focus was on inserting
      annotations in class files, not reading annotations from class files.)
      Now, classfile reading is operational, and it is often not necessary to
      declare annotations in an annotation file.  However, if the annotation is
      declared in the annotation file, it should be consistent with its
      declaration in the class file.
      </li>

      <li>Changes to annotation file format.

	<ul>
	  <li>Indicating meta-annotations

	    <pre>  annotation visible @Nullable:</pre>

	      becomes

	    <pre>  annotation @Nullable: @Retention(value=RUNTIME)</pre>

	      and if it's a type annotation, it should be

	    <pre>  annotation @Nullable: @Retention(value=RUNTIME) @java.lang.annotation.Target(value={TYPE_USE})</pre>
	  </li>
	  <li>Locations for type and declaration annotations.

	If p2.B is a declaration annotation on a method, it is written as before:

	    <pre>  method foo(Ljava/util/Set;)V: @p2.B</pre>

	If p2.B is a type annotation on a method return type, it is written in a
	new location:

	    <pre>  method foo(Ljava/util/Set;)V:
    return: @p2.B</pre>

	Fields and method parameters are treated similarly, but with
	<code>type</code> marker instead of <code>return</code>.  So if p2.A is a
	declaration annotation targeting the field, while p2.B is a type
	annotation on the field, the field would be declared as:

    <pre> field s: @p2.A
   type: @p2.B</pre>

	Furthermore, <code>inner-type:</code> is permitted only after a keyword
	that introduces a type, such as <code>type</code>, <code>return</code>, and
	<code>receiver</code>, to prevent confusion (though the file format
	becomes slightly more verbose).

	  </li>
	  <li>Permit qualified names in several places that only identifiers were
	permitted before.  This enables use of names that contain periods, such
	as inner classes, and also fully-qualified names.

	  </li>
	  <li>Permit two shorthands in annotation uses, as in Java.  If there is a
	single field named "value", then its name may be omitted: @A(1) instead
	of @A(value=1).  If an array has only one element, the braces may be
	omitted:  @B(value=1) instead of @B(value={1}).  Both
	shorthands may be combined:  @B(1) instead of @B(value={1}).
	  </li>
        </ul>
      </li>
    </ul>
  </li>

  <li>
  Version 2.3.3 (released August 18, 2009):
    <ul>
      <li>Fix a few bugs.</li>
    </ul>
  </li>

  <li>
  Version 2.3.2 (released August 14, 2009):
    <ul>
      <li>Relax file format:  receiver may precede parameters (in spec &amp;
          implementation), parameters may omit "#" (in implementation only)</li>
    </ul>
  </li>

  <li>
  Version 2.3.1 (released August 12, 2009):
    <ul>
      <li>Fix many bugs.</li>
    </ul>
  </li>

  <li>
  Version 2.3 (released July 29, 2009):
    <ul>
      <li>Support <code>-i --in-place</code> argument.</li>
      <li>Fix incorrect array brackets in tests.</li>
      <li>Fix inserting annotations on receivers.</li>
      <li>Improve documentation.</li>
      <li>Improve error handling.</li>
    </ul>
  </li>

  <li>
  Version 2.2 (released December 7, 2008):
    <ul>
      <li>Permit Main to process multiple files at a time.</li>
      <li>Don't re-insert annotations that are already present.</li>
      <li>Add a space before annotation if there isn't one there.</li>
      <li>Fix problems with array syntax; now adheres to the current JSR
          308 syntax.</li>
      <li>Improve error handling.</li>
      <li>Code reorganization:  remove subdirectories and classes that
          added complexity without commensurate functionality.</li>
    </ul>
  </li>

  <li>
  Version 2.1.2 (released April 28, 2008):
  Minor updates to the &ldquo;Annotation File Format Specification&rdquo; (<a
    href="https://checkerframework.org/annotation-file-utilities/annotation-file-format.pdf">PDF</a>, <a
    href="https://checkerframework.org/annotation-file-utilities/annotation-file-format.html">HTML</a>).
  </li>

  <li>
  Version 2.1.1 (released May 31, 2007):
  Added support for two new annotation target_types; consult the
  classfile specification (<a
  href="https://checkerframework.org/jsr308/specification/java-annotation-design.pdf">PDF</a>,
  <a href="https://checkerframework.org/jsr308/specification/java-annotation-design.html">HTML</a>).
  </li>

  <li>
  Version 2.1 (released May 4, 2007):
  Modified overall setup of distribution to be easier to understand.
  </li>

  <li>
  Version 2.0 (released May 1, 2007):
  Initial public release.
  </li>

  <li>
  Version 1.0 (released March 19, 2007):
  Preliminary release.
  The <code>insert-to-annotations-source</code> tool only
  operates on class, field and method signatures.
  </li>

</ul>

<p>
The original developer (through version 2.1.2) was Jaime Quinonez.
</p>


</body>
</html>


<!--  LocalWords:  utils bashrc tcsh tcshrc cshrc classpath AFU Ljava
 --><|MERGE_RESOLUTION|>--- conflicted
+++ resolved
@@ -15,15 +15,12 @@
     <li>
     Version 3.6.48 (released December 1, 2017):
     <ul>
-<<<<<<< HEAD
         <li>Moved scene-lib classes into package <code>scenelib</code> (fixes issue
         <a href="https://github.com/typetools/annotation-tools/issues/121">#121</a>).</li>
-=======
-        <li>Fixes issues
+        <li>Fixed issues
         <a href="https://github.com/typetools/annotation-tools/issues/144">#144</a>
         and
         <a href="https://github.com/typetools/annotation-tools/issues/145">#145</a>.</li>
->>>>>>> 3c28b3a8
     </ul>
   </li>
     <li>
@@ -39,7 +36,6 @@
         <a href="https://github.com/typetools/annotation-tools/issues/124">#124</a>.</li>
     </ul>
   </li>
-  <li>
   <li>
     Version 3.6.45 (released September 5, 2017):
     <ul>

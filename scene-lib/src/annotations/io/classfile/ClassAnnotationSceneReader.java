--- conflicted
+++ resolved
@@ -569,11 +569,7 @@
 //        @Deprecated METHOD_TYPE_PARAMETER_GENERIC_OR_ARRAY,
 
         default:
-<<<<<<< HEAD
           // Rather than throw an error here, since a declaration annotation
-=======
-          // Rather than throw an error here, since a regular annotation
->>>>>>> 02ac307c
           // is being used as an extended annotation, just make the
           // annotation and place it in the given aElement as usual.
 
